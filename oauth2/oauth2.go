// Package oauth2 allows users to be created and authenticated
// via oauth2 services like facebook, google etc. Currently
// only the web server flow is supported.
//
// The general flow looks like this:
//   1. User goes to Start handler and has his session packed with goodies
//      then redirects to the OAuth service.
//   2. OAuth service returns to OAuthCallback which extracts state and parameters
//      and generally checks that everything is ok. It uses the token received to
//      get an access token from the oauth2 library
//   3. Calls the OAuth2Provider.FindUserDetails which should return the user's details
//      in a generic form.
//   4. Passes the user details into the OAuth2ServerStorer.NewFromOAuth2 in order
//      to create a user object we can work with.
//   5. Saves the user in the database, logs them in, redirects.
//
// In order to do this there are a number of parts:
//   1. The configuration of a provider (handled by authboss.Config.Modules.OAuth2Providers)
//   2. The flow of redirection of client, parameter passing etc (handled by this package)
//   3. The HTTP call to the service once a token has been retrieved to get user details
//      (handled by OAuth2Provider.FindUserDetails)
//   4. The creation of a user from the user details returned from the FindUserDetails
//      (authboss.OAuth2ServerStorer)
//
// Of these parts, the responsibility of the authboss library consumer is on 1, 3, and 4.
// Configuration of providers that should be used is totally up to the consumer. The FindUserDetails
// function is typically up to the user, but we have some basic ones included in this package too.
// The creation of users from the FindUserDetail's map[string]string return is handled as part
// of the implementation of the OAuth2ServerStorer.
package oauth2

import (
	"context"
	"crypto/rand"
	"encoding/base64"
	"encoding/json"
	"fmt"
	"io"
	"net/http"
	"net/url"
	"path"
	"path/filepath"
	"sort"
	"strings"

	"github.com/pkg/errors"
	"golang.org/x/oauth2"
<<<<<<< HEAD
	"github.com/volatiletech/authboss"
	"github.com/volatiletech/authboss/internal/response"
=======

	"github.com/volatiletech/authboss"
)

// FormValue constants
const (
	FormValueOAuth2State = "state"
	FormValueOAuth2Redir = "redir"
>>>>>>> 97a8f0fe
)

var (
	errOAuthStateValidation = errors.New("could not validate oauth2 state param")
)

// OAuth2 module
type OAuth2 struct {
	*authboss.Authboss
}

func init() {
	authboss.RegisterModule("oauth2", &OAuth2{})
}

// Init module
func (o *OAuth2) Init(ab *authboss.Authboss) error {
	o.Authboss = ab
<<<<<<< HEAD
	if o.OAuth2Storer == nil && o.OAuth2StoreMaker == nil {
		return errors.New("oauth2: need an OAuth2Storer")
	}
	return nil
}
=======
>>>>>>> 97a8f0fe

	// Do annoying sorting on keys so we can have predictible
	// route registration (both for consistency inside the router but also for tests -_-)
	var keys []string
	for k := range o.Authboss.Config.Modules.OAuth2Providers {
		keys = append(keys, k)
	}
	sort.Strings(keys)

	for _, provider := range keys {
		cfg := o.Authboss.Config.Modules.OAuth2Providers[provider]
		provider = strings.ToLower(provider)

		init := fmt.Sprintf("/oauth2/%s", provider)
		callback := fmt.Sprintf("/oauth2/callback/%s", provider)

		o.Authboss.Config.Core.Router.Get(init, o.Authboss.Core.ErrorHandler.Wrap(o.Start))
		o.Authboss.Config.Core.Router.Get(callback, o.Authboss.Core.ErrorHandler.Wrap(o.End))

		if mount := o.Authboss.Config.Paths.Mount; len(mount) > 0 {
			callback = path.Join(mount, callback)
		}

		cfg.OAuth2Config.RedirectURL = o.Authboss.Config.Paths.RootURL + callback
	}

	return nil
}

// Start the oauth2 process
func (o *OAuth2) Start(w http.ResponseWriter, r *http.Request) error {
	logger := o.Authboss.RequestLogger(r)

	provider := strings.ToLower(filepath.Base(r.URL.Path))
	logger.Infof("started oauth2 flow for provider: %s", provider)
	cfg, ok := o.Authboss.Config.Modules.OAuth2Providers[provider]
	if !ok {
		return errors.Errorf("oauth2 provider %q not found", provider)
	}

	// Create nonce
	nonce := make([]byte, 32)
	if _, err := io.ReadFull(rand.Reader, nonce); err != nil {
		return errors.Wrap(err, "failed to create nonce")
	}

	state := base64.URLEncoding.EncodeToString(nonce)
	authboss.PutSession(w, authboss.SessionOAuth2State, state)

	// This clearly ignores the fact that query parameters can have multiple
	// values but I guess we're ignoring that
	passAlongs := make(map[string]string)
	for k, vals := range r.URL.Query() {
		for _, val := range vals {
			passAlongs[k] = val
		}
	}

	if len(passAlongs) > 0 {
		byt, err := json.Marshal(passAlongs)
		if err != nil {
			return err
		}
		authboss.PutSession(w, authboss.SessionOAuth2Params, string(byt))
	} else {
		authboss.DelSession(w, authboss.SessionOAuth2Params)
	}

	url := cfg.OAuth2Config.AuthCodeURL(state)

	extraParams := cfg.AdditionalParams.Encode()
	if len(extraParams) > 0 {
		url = fmt.Sprintf("%s&%s", url, extraParams)
	}

	ro := authboss.RedirectOptions{
		Code:         http.StatusTemporaryRedirect,
		RedirectPath: url,
	}
	return o.Authboss.Core.Redirector.Redirect(w, r, ro)
}

// for testing, mocked out at the beginning
var exchanger = (*oauth2.Config).Exchange

// End the oauth2 process, this is the handler for the oauth2 callback
// that the third party will redirect to.
func (o *OAuth2) End(w http.ResponseWriter, r *http.Request) error {
	logger := o.Authboss.RequestLogger(r)
	provider := strings.ToLower(filepath.Base(r.URL.Path))
	logger.Infof("finishing oauth2 flow for provider: %s", provider)

	// This shouldn't happen because the router should 404 first, but just in case
	cfg, ok := o.Authboss.Config.Modules.OAuth2Providers[provider]
	if !ok {
		return errors.Errorf("oauth2 provider %q not found", provider)
	}

	wantState, ok := authboss.GetSession(r, authboss.SessionOAuth2State)
	if !ok {
		return errors.New("oauth2 endpoint hit without session state")
	}

	// Verify we got the same state in the session as was passed to us in the
	// query parameter.
	state := r.FormValue(FormValueOAuth2State)
	if state != wantState {
		return errOAuthStateValidation
	}

	rawParams, ok := authboss.GetSession(r, authboss.SessionOAuth2Params)
	var params map[string]string
	if ok {
		if err := json.Unmarshal([]byte(rawParams), &params); err != nil {
			return errors.Wrap(err, "failed to decode oauth2 params")
		}
	}

	authboss.DelSession(w, authboss.SessionOAuth2State)
	authboss.DelSession(w, authboss.SessionOAuth2Params)

	hasErr := r.FormValue("error")
	if len(hasErr) > 0 {
		reason := r.FormValue("error_reason")
		logger.Infof("oauth2 login failed: %s, reason: %s", hasErr, reason)

		handled, err := o.Authboss.Events.FireAfter(authboss.EventOAuth2Fail, w, r)
		if err != nil {
			return err
		} else if handled {
			return nil
		}

		ro := authboss.RedirectOptions{
			Code:         http.StatusTemporaryRedirect,
			RedirectPath: o.Authboss.Config.Paths.OAuth2LoginNotOK,
			Failure:      fmt.Sprintf("%s login cancelled or failed", strings.Title(provider)),
		}
		return o.Authboss.Core.Redirector.Redirect(w, r, ro)
	}

	// Get the code which we can use to make an access token
	code := r.FormValue("code")
	token, err := exchanger(cfg.OAuth2Config, r.Context(), code)
	if err != nil {
		return errors.Wrap(err, "could not validate oauth2 code")
	}

	details, err := cfg.FindUserDetails(r.Context(), *cfg.OAuth2Config, token)
	if err != nil {
		return err
	}

	storer := authboss.EnsureCanOAuth2(o.Authboss.Config.Storage.Server)
	user, err := storer.NewFromOAuth2(r.Context(), provider, details)
	if err != nil {
		return errors.Wrap(err, "failed to create oauth2 user from values")
	}

	user.PutOAuth2Provider(provider)
	user.PutOAuth2AccessToken(token.AccessToken)
	user.PutOAuth2Expiry(token.Expiry)
	if len(token.RefreshToken) != 0 {
		user.PutOAuth2RefreshToken(token.RefreshToken)
	}

<<<<<<< HEAD
	if err = ctx.OAuth2Storer.PutOAuth(uid, provider, user); err != nil {
=======
	if err := storer.SaveOAuth2(r.Context(), user); err != nil {
>>>>>>> 97a8f0fe
		return err
	}

	r = r.WithContext(context.WithValue(r.Context(), authboss.CTXKeyUser, user))

	handled, err := o.Authboss.Events.FireBefore(authboss.EventOAuth2, w, r)
	if err != nil {
		return err
	} else if handled {
		return nil
	}

	// Fully log user in
	authboss.PutSession(w, authboss.SessionKey, authboss.MakeOAuth2PID(provider, user.GetOAuth2UID()))
	authboss.DelSession(w, authboss.SessionHalfAuthKey)

	// Create a query string from all the pieces we've received
	// as passthru from the original request.
	redirect := o.Authboss.Config.Paths.OAuth2LoginOK
	query := make(url.Values)
	for k, v := range params {
		switch k {
		case authboss.CookieRemember:
			if v == "true" {
				r = r.WithContext(context.WithValue(r.Context(), authboss.CTXKeyValues, RMTrue{}))
			}
		case FormValueOAuth2Redir:
			redirect = v
		default:
			query.Set(k, v)
		}
	}

	handled, err = o.Authboss.Events.FireAfter(authboss.EventOAuth2, w, r)
	if err != nil {
		return err
	} else if handled {
		return nil
	}

	if len(query) > 0 {
		redirect = fmt.Sprintf("%s?%s", redirect, query.Encode())
	}

	ro := authboss.RedirectOptions{
		Code:         http.StatusTemporaryRedirect,
		RedirectPath: redirect,
		Success:      fmt.Sprintf("Logged in successfully with %s.", strings.Title(provider)),
	}
	return o.Authboss.Config.Core.Redirector.Redirect(w, r, ro)
}

// RMTrue is a dummy struct implementing authboss.RememberValuer
// in order to tell the remember me module to remember them.
type RMTrue struct{}

// GetShouldRemember always returns true
func (RMTrue) GetShouldRemember() bool { return true }<|MERGE_RESOLUTION|>--- conflicted
+++ resolved
@@ -45,10 +45,6 @@
 
 	"github.com/pkg/errors"
 	"golang.org/x/oauth2"
-<<<<<<< HEAD
-	"github.com/volatiletech/authboss"
-	"github.com/volatiletech/authboss/internal/response"
-=======
 
 	"github.com/volatiletech/authboss"
 )
@@ -57,7 +53,6 @@
 const (
 	FormValueOAuth2State = "state"
 	FormValueOAuth2Redir = "redir"
->>>>>>> 97a8f0fe
 )
 
 var (
@@ -76,14 +71,6 @@
 // Init module
 func (o *OAuth2) Init(ab *authboss.Authboss) error {
 	o.Authboss = ab
-<<<<<<< HEAD
-	if o.OAuth2Storer == nil && o.OAuth2StoreMaker == nil {
-		return errors.New("oauth2: need an OAuth2Storer")
-	}
-	return nil
-}
-=======
->>>>>>> 97a8f0fe
 
 	// Do annoying sorting on keys so we can have predictible
 	// route registration (both for consistency inside the router but also for tests -_-)
@@ -250,11 +237,7 @@
 		user.PutOAuth2RefreshToken(token.RefreshToken)
 	}
 
-<<<<<<< HEAD
-	if err = ctx.OAuth2Storer.PutOAuth(uid, provider, user); err != nil {
-=======
 	if err := storer.SaveOAuth2(r.Context(), user); err != nil {
->>>>>>> 97a8f0fe
 		return err
 	}
 
